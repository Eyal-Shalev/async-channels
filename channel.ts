import { Queue } from "./internal/queue.ts";
import {
  Closed,
  Idle,
  ReceiveStuck,
  SendStuck,
  State,
  Transition,
  WaitingForAck,
} from "./internal/state-machine.ts";
import { sleep } from "./internal/utils.ts";

const eventType = (x: Transition | State): string => {
  return typeof x === "string" ? `Transition::${x}` : `State::${x.name}`;
};

class ValEvent<T> extends Event {
  constructor(type: string, readonly val?: T, eventInitDict?: EventInit) {
    super(type, eventInitDict);
  }
}

class TransitionEvent<T> extends ValEvent<T> {
  constructor(readonly t: Transition, val?: T, eventInitDict?: EventInit) {
    super(eventType(t), val, eventInitDict);
  }
}

class StateEvent<T> extends ValEvent<T> {
  constructor(readonly state: State, val?: T, eventInitDict?: EventInit) {
    super(eventType(state), val, eventInitDict);
  }
}

/**
 * Extra options for new channels.
 */
export interface ChannelOptions {
  /**
   * @type {boolean}
   * When true, debugging messages will be printed (using `console.debug`) in the lifecycle of the channel.
   */
  debug?: boolean;

  /**
   * @type {Record<string, unknown>}
   * When `debug` is `true`, this struct will be added to the debug messages.
   */
  debugExtra?: Record<string, unknown>;
}

export interface Closer {
  /**
   * Closes the resource.
   *
   * Closing a closed resource have no effect (positive or negative).
   */
  close(): void;
}

/**
 * @template T The type of value that can be sent.
 */
export interface Sender<T> {
  send(val: T, abortCtrl?: AbortController): Promise<void>;
}

/**
 * @template T The type of value that can be received.
 */
export interface Receiver<T> extends AsyncIterable<T> {
  receive(abortCtrl?: AbortController): Promise<[T, true] | [undefined, false]>;
  map<TOut>(fn: (val: T) => TOut): Receiver<TOut>;
  forEach(fn: (val: T) => void): Receiver<void>;
  filter(fn: (val: T) => boolean): Receiver<T>;
  reduce(fn: (prev: T, current: T) => T): Receiver<T>;
}

export type SendCloser<T> = Sender<T> & Closer;
export type ReceiveClose<T> = Receiver<T> & Closer;
export type SendReceiver<T> = Sender<T> & Receiver<T>;

/**
 * @template T The type of value held by this channel.
 */
export class Channel<T>
  implements Sender<T>, Receiver<T>, Closer, AsyncIterable<T> {
  protected currentVal?: T;
  protected current: State = Idle;
  protected transitionEventTarget = new EventTarget();
  protected stateEventTarget = new EventTarget();
  protected readonly queue: Queue<T>;

  /**
   * Constructs a new Channel with an optional buffer.
   *
   * @param {number} [bufferSize=0] A safe and positive integer representing the channel buffer size.
   *   A `bufferSize` of `0` indicates a channel without any buffer.
   * @param {ChannelOptions} [options]
   */
  constructor(
    bufferSize = 0,
    protected readonly options?: ChannelOptions,
  ) {
    if (!Number.isSafeInteger(bufferSize) || bufferSize < 0) {
      throw new TypeError("bufferSize must be a safe positive integer.");
    }
    this.queue = new Queue<T>(bufferSize);
    if (options?.debug) {
      const reporter = (ev: Event) => {
        this.debug(ev.type, { val: (ev as ValEvent<T>).val });
      };
      Object.values(Transition).forEach((t) => {
        this.transitionEventTarget.addEventListener(eventType(t), reporter);
      });

      [Idle, ReceiveStuck, SendStuck, WaitingForAck].forEach((state) => {
        this.stateEventTarget.addEventListener(eventType(state), reporter);
      });
    }
  }
<<<<<<< HEAD
=======
  map<TOut>(fn: (val: T) => TOut): Receiver<TOut> {
    const outChan = new Channel<TOut>(this.queue.capacity);
    (async () => {
      for await (const current of this) {
        await outChan.send(fn(current));
      }
    })().catch((err) => this.error("map", fn, err))
      .finally(() => outChan.close());
    return outChan;
  }
  forEach(fn: (val: T) => void): Receiver<void> {
    const outChan = new Channel<void>(this.queue.capacity);
    (async () => {
      for await (const current of this) {
        fn(current);
      }
    })().catch((err) => this.error("map", fn, err))
      .finally(() => outChan.close());
    return outChan;
  }
  filter(fn: (val: T) => boolean): Receiver<T> {
    const outChan = new Channel<T>(this.queue.capacity);
    (async () => {
      for await (const current of this) {
        if (!fn(current)) continue;
        await outChan.send(current);
      }
    })().catch((err) => this.error("map", fn, err))
      .finally(() => outChan.close());
    return outChan;
  }
  reduce(fn: (prev: T, current: T) => T): Receiver<T> {
    const outChan = new Channel<T>(this.queue.capacity);

    (async () => {
      const res = await this.receive();
      if (!res[1]) return;

      let prev = res[0];
      for await (const current of this) {
        prev = fn(prev, current);
      }

      await outChan.send(prev);
    })().catch((err) => this.error("reduce", fn, err))
      .finally(() => outChan.close());

    return outChan;
  }
>>>>>>> f0e1a5cb

  /**
   * Closes the channel.
   *
   * Closing a closed channel have no effect (positive or negative).
   *
   * Sending a message to a closed channel will throw an `AbortedError`.
   *
   * Receiving a message from a closed channel will resolve the promise immediately.
   * See `Channel.receive` for more information.
   */
  public close() {
    this.updateState(Transition.CLOSE);
  }

  /**
   * Receive returns a promise that will be resolved with `[T, true]` when a value is available (or rejected if a provided `AbortController` is aborted).
   *
   * If the channel is closed, then the promise will be resolved immediately with `[undefined, false]`.
   *
   * Receiving from a closed channel:
   * ```ts
   *   import {Channel} from "./channel.ts";
   *   const ch = new Channel();
   *   ch.close();
   *   const [val, ok] = await ch.receive()
   *   console.assert(val === undefined)
   *   console.assert(ok === false)
   * ```
   *
   * Receiving from a buffered channel:
   * ```ts
   *   import {Channel} from "./channel.ts";
   *   const ch = new Channel(1);
   *   await ch.send("Hello world!")
   *   ch.close();
   *   const [val, ok] = await ch.receive()
   *   console.assert(val === "Hello world!")
   *   console.assert(ok === true)
   * ```
   *
   * Aborting a receive request:
   * ```ts
   *   import {Channel, AbortedError} from "./channel.ts";
   *   const ch = new Channel(1);
   *   await ch.send("Hello world!")
   *   ch.close();
   *   const abortCtrl = new AbortController()
   *   abortCtrl.abort()
   *   try {
   *     await ch.receive(abortCtrl);
   *     console.assert(false, "unreachable");
   *   } catch (e) {
   *     console.assert(e instanceof AbortedError);
   *   }
   * ```
   *
   * @param {AbortController} [abortCtrl]
   *   When provided `receive` will `abort` the controller when a value is available.
   *   But if the controller is aborted before that, the promise returned by `receive` will be rejected.
   * @returns {Promise<[T, true] | [undefined, false]>}
   *   will be resolved when message was passed, or rejected if `abortCtrl` was aborted or the channel is closed.
   */
  public async receive(
    abortCtrl?: AbortController,
  ): Promise<[T, true] | [undefined, false]> {
    this.debug("receive()");
    const abortPromise = abortCtrl && makeAbortPromise(abortCtrl);

    if ([ReceiveStuck, WaitingForAck].includes(this.current)) {
      await (abortPromise
        ? Promise.race([
          this.waitForState(Idle, Closed),
          abortPromise,
        ])
        : this.waitForState(Idle, Closed));
    }

    if (abortCtrl?.signal.aborted) {
      this.debug("receive() aborted");
      throw new AbortedError("receive");
    }

    if ([Idle, Closed].includes(this.current) && !this.queue.isEmpty) {
      abortCtrl?.abort();
      return [this.queue.remove(), true];
    }

    if (this.current === Closed) {
      abortCtrl?.abort();
      return [undefined, false];
    }

    // Register to the WaitingForAck event before transitioning to guarantee order.
    const waitForAckPromise = this.waitForState(WaitingForAck, Closed);

    this.updateState(Transition.RECEIVE);
    const val =
      await (abortPromise
        ? Promise.race([waitForAckPromise, abortPromise])
        : waitForAckPromise);

    if (abortCtrl?.signal.aborted) {
      this.debug("receive() aborted");
      throw new AbortedError("receive");
    }

    if (this.current === Closed) {
      abortCtrl?.abort();
      return [undefined, false];
    }

    abortCtrl?.abort();
    this.updateState(Transition.ACK);

    if (this.queue.isEmpty) return [val as T, true];

    const valToReturn = this.queue.remove();
    this.queue.add(val as T);
    return [valToReturn, true];
  }

  /**
   * Sends a messages to the channel.
   *
   * @param {T} val
   *   The value to pass to the channel.
   * @param {AbortController} [abortCtrl]
   *   When provided `send` will `abort` the controller after `val` is successfuly received.
   *   But if the controller is aborted before that, the promise returned by `send` will be rejected.
   * @returns {Promise<void>}
   *   will be resolved when message was passed, or rejected if `abortCtrl` was aborted or the channel is closed.
   */
  public async send(val: T, abortCtrl?: AbortController): Promise<void> {
    this.debug("send(val)", { val });
    const abortPromise = abortCtrl && makeAbortPromise(abortCtrl);

    if ([SendStuck, WaitingForAck].includes(this.current)) {
      await (abortPromise
        ? Promise.race([this.waitForState(Idle), abortPromise])
        : this.waitForState(Idle));

      if (abortCtrl?.signal.aborted) {
        this.debug("send(val) aborted", { val });
        throw new AbortedError("send");
      }
      if (this.current !== Idle) return this.send(val);
    }

    if (abortCtrl?.signal.aborted) {
      this.debug("send(val) aborted", { val });
      throw new AbortedError("send");
    }

    if (this.current === Idle && !this.queue.isFull) {
      abortCtrl?.abort();
      this.queue.add(val);
      return;
    }

    // Register to the ReceiveStuck event before transitioning to guarantee order.
    const receiveStuckPromise = this.current === ReceiveStuck
      ? Promise.resolve()
      : this.waitForState(ReceiveStuck);

    this.updateState(Transition.SEND, val);
    if (this.current === Idle) {
      abortCtrl?.abort();
      return;
    }

    const waitForIdlePromise = this.waitForState(Idle);
    await (abortPromise
      ? Promise.race([receiveStuckPromise, abortPromise])
      : receiveStuckPromise);

    if (abortCtrl?.signal.aborted) {
      this.debug("send(val) aborted", { val });
      throw new AbortedError("send");
    }
    abortCtrl?.abort();

    if (this.current === ReceiveStuck) {
      this.updateState(Transition.SEND, val);
    }

    await waitForIdlePromise;
  }

  public async *[Symbol.asyncIterator](): AsyncGenerator<T, void, void> {
    while (true) {
      const res = await this.receive();
      if (!res[1]) return;
      yield res[0];
    }
  }

  map<TOut>(fn: (val: T) => TOut): Receiver<TOut> {
    const outChan = new Channel<TOut>();
    (async () => {
      for await (const current of this) {
        await outChan.send(fn(current));
      }
    })().catch((err) => this.error("map", fn, err))
      .finally(() => outChan.close());
    return outChan;
  }

  forEach(fn: (val: T) => void): Receiver<void> {
    const outChan = new Channel<void>();
    (async () => {
      for await (const current of this) {
        fn(current);
      }
    })().catch((err) => this.error("map", fn, err))
      .finally(() => outChan.close());
    return outChan;
  }

  filter(fn: (val: T) => boolean): Receiver<T> {
    const outChan = new Channel<T>();
    (async () => {
      for await (const current of this) {
        if (!fn(current)) continue;
        await outChan.send(current);
      }
    })().catch((err) => this.error("map", fn, err))
      .finally(() => outChan.close());
    return outChan;
  }

  reduce(fn: (prev: T, current: T) => T): Receiver<T> {
    const outChan = new Channel<T>();

    (async () => {
      const res = await this.receive();
      if (!res[1]) return;

      let prev = res[0];
      for await (const current of this) {
        prev = fn(prev, current);
      }

      await outChan.send(prev);
    })().catch((err) => this.error("reduce", fn, err))
      .finally(() => outChan.close());

    return outChan;
  }

  /**
   * @throws {InvalidTransitionError}
   */
  protected updateState(t: Transition, val?: T): void {
    this.debug(`updateState(${t}, ${val})`);
    this.currentVal = val;
    this.current = this.current(t);
    this.transitionEventTarget.dispatchEvent(
      new TransitionEvent(t, val),
    );
    this.stateEventTarget.dispatchEvent(
      new StateEvent(this.current, val),
    );
  }

  protected waitForState(...states: State[]): Promise<T | undefined> {
    this.debug(`waitForState(${states.map((s) => s.name).join(", ")})`);
    if (states.includes(this.current)) {
      return Promise.resolve<T | undefined>(this.currentVal);
    }
    return new Promise<T | undefined>((resolve) => {
      states.forEach((state) => {
        this.stateEventTarget.addEventListener(eventType(state), (ev) => {
          scheduleTask(() => {
            resolve((ev as ValEvent<T>).val);
          });
        }, { once: true });
      });
    });
  }

  protected waitForTransition(t: Transition): Promise<T | undefined> {
    this.debug("waitForTransition", t);
    return new Promise<T | undefined>((resolve) => {
      this.transitionEventTarget.addEventListener(eventType(t), (ev) => {
        scheduleTask(() => resolve((ev as ValEvent<T>).val));
      }, { once: true });
    });
  }

  protected error(...args: unknown[]) {
    console.error(...args, {
      currentState: this.current.name,
      currentVal: this.currentVal,
      ...(this.options?.debugExtra || {}),
    });
  }

  protected debug(...args: unknown[]) {
    if (this.options?.debug) {
      console.debug(...args, {
        currentState: this.current.name,
        currentVal: this.currentVal,
        ...(this.options?.debugExtra || {}),
      });
    }
  }
}

const scheduleTask = setTimeout;

export function makeAbortPromise(abortCtrl: AbortController) {
  if (abortCtrl.signal.aborted) return Promise.resolve();
  return new Promise<void>((resolve) => {
    abortCtrl.signal.addEventListener("abort", () => resolve());
  });
}

export class AbortedError extends Error {
  constructor(type: "send" | "receive") {
    super(`${type} aborted`);
  }
}

export interface SelectOptions<T> {
  default: T;
}

export function isReceiver(x: unknown): x is Receiver<unknown> {
  return x instanceof Object && "receive" in x &&
    typeof x["receive"] === "function";
}

export function isSender(x: unknown): x is Sender<unknown> {
  return x instanceof Object && "send" in x &&
    typeof x["send"] === "function";
}

export async function select<T>(
  items: (Receiver<T> | [Sender<T>, T])[],
  options?: SelectOptions<T> | Exclude<SelectOptions<T>, "default">,
): Promise<[T, Receiver<T>] | [true, Sender<T>] | [unknown, undefined]> {
  const abortCtrl = new AbortController();
  const selectPromises: Promise<void | T | undefined>[] = items.map((item) => {
    if (isReceiver(item)) {
      return item.receive(abortCtrl).then(([val]) => val);
    }
    return item[0].send(item[1], abortCtrl);
  });

  if (options && "default" in options) {
    sleep(0).then(() => abortCtrl.abort());
  }

  const results = await Promise.allSettled([...selectPromises]);

  for (let i = 0; i < results.length; i++) {
    const item = items[i];
    const result = results[i];
    if (result.status === "rejected") continue;

    if (item instanceof Channel) {
      return [result.value as T, item];
    }

    if (Array.isArray(item)) {
      return [true, item[0]];
    }
  }

  if (options && "default" in options) {
    return [options.default, undefined];
  }

  throw new Error("Unreachable");
}

export function merge(): never;
export function merge(inChans: Receiver<unknown>): never;
export function merge<T1, T2>(
  inChan1: Receiver<T1>,
  inChan2: Receiver<T2>,
): Receiver<T1 | T2>;
export function merge<T1, T2, T3>(
  inChan1: Receiver<T1>,
  inChan2: Receiver<T2>,
  inChan3: Receiver<T3>,
): Receiver<T1 | T2 | T3>;
export function merge<T1, T2, T3, T4>(
  inChan1: Receiver<T1>,
  inChan2: Receiver<T2>,
  inChan3: Receiver<T3>,
  inChan4: Receiver<T4>,
): Receiver<T1 | T2 | T3 | T4>;
export function merge<T1, T2, T3, T4, T5>(
  inChan1: Receiver<T1>,
  inChan2: Receiver<T2>,
  inChan3: Receiver<T3>,
  inChan4: Receiver<T4>,
  inChan5: Receiver<T5>,
): Receiver<T1 | T2 | T3 | T4 | T5>;
export function merge<T>(...inChans: Receiver<T>[]): Receiver<T>;
export function merge<T>(...inChans: Receiver<T>[]): Receiver<T> {
  if (inChans.length < 2) {
    throw new TypeError("cannot merge less than 2 channels");
  }
  const outChan = new Channel<T>();

  Promise.all(inChans.map((inChan) =>
    (async () => {
      for await (const current of inChan) {
        await outChan.send(current);
      }
    })()
  )).catch((err) => console.error("merge", err))
    .finally(() => outChan.close());

  return outChan;
}<|MERGE_RESOLUTION|>--- conflicted
+++ resolved
@@ -119,58 +119,6 @@
       });
     }
   }
-<<<<<<< HEAD
-=======
-  map<TOut>(fn: (val: T) => TOut): Receiver<TOut> {
-    const outChan = new Channel<TOut>(this.queue.capacity);
-    (async () => {
-      for await (const current of this) {
-        await outChan.send(fn(current));
-      }
-    })().catch((err) => this.error("map", fn, err))
-      .finally(() => outChan.close());
-    return outChan;
-  }
-  forEach(fn: (val: T) => void): Receiver<void> {
-    const outChan = new Channel<void>(this.queue.capacity);
-    (async () => {
-      for await (const current of this) {
-        fn(current);
-      }
-    })().catch((err) => this.error("map", fn, err))
-      .finally(() => outChan.close());
-    return outChan;
-  }
-  filter(fn: (val: T) => boolean): Receiver<T> {
-    const outChan = new Channel<T>(this.queue.capacity);
-    (async () => {
-      for await (const current of this) {
-        if (!fn(current)) continue;
-        await outChan.send(current);
-      }
-    })().catch((err) => this.error("map", fn, err))
-      .finally(() => outChan.close());
-    return outChan;
-  }
-  reduce(fn: (prev: T, current: T) => T): Receiver<T> {
-    const outChan = new Channel<T>(this.queue.capacity);
-
-    (async () => {
-      const res = await this.receive();
-      if (!res[1]) return;
-
-      let prev = res[0];
-      for await (const current of this) {
-        prev = fn(prev, current);
-      }
-
-      await outChan.send(prev);
-    })().catch((err) => this.error("reduce", fn, err))
-      .finally(() => outChan.close());
-
-    return outChan;
-  }
->>>>>>> f0e1a5cb
 
   /**
    * Closes the channel.
@@ -369,7 +317,7 @@
   }
 
   map<TOut>(fn: (val: T) => TOut): Receiver<TOut> {
-    const outChan = new Channel<TOut>();
+    const outChan = new Channel<TOut>(this.queue.capacity);
     (async () => {
       for await (const current of this) {
         await outChan.send(fn(current));
@@ -380,7 +328,7 @@
   }
 
   forEach(fn: (val: T) => void): Receiver<void> {
-    const outChan = new Channel<void>();
+    const outChan = new Channel<void>(this.queue.capacity);
     (async () => {
       for await (const current of this) {
         fn(current);
@@ -391,7 +339,7 @@
   }
 
   filter(fn: (val: T) => boolean): Receiver<T> {
-    const outChan = new Channel<T>();
+    const outChan = new Channel<T>(this.queue.capacity);
     (async () => {
       for await (const current of this) {
         if (!fn(current)) continue;
@@ -403,7 +351,7 @@
   }
 
   reduce(fn: (prev: T, current: T) => T): Receiver<T> {
-    const outChan = new Channel<T>();
+    const outChan = new Channel<T>(this.queue.capacity);
 
     (async () => {
       const res = await this.receive();
